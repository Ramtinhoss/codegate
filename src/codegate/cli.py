"""Command-line interface for codegate."""

import sys
import asyncio
import signal
from pathlib import Path
from typing import Dict, Optional
from uvicorn.config import Config as UvicornConfig
from uvicorn.server import Server

import click
import structlog

from codegate.codegate_logging import LogFormat, LogLevel, setup_logging
from codegate.config import Config, ConfigurationError
from codegate.db.connection import init_db_sync
from codegate.server import init_app
from codegate.storage.utils import restore_storage_backup
from codegate.providers.copilot.provider import CopilotProvider
from codegate.ca.codegate_ca import CertificateAuthority

logger = structlog.get_logger("codegate")

class UvicornServer:
    def __init__(self, config: UvicornConfig, server: Server):
        self.server = server
        self.config = config
        self.port = config.port
        self.host = config.host
        self.log_level = config.log_level
        self.log_config = None
        self._startup_complete = asyncio.Event()
        self._shutdown_event = asyncio.Event()
        self._should_exit = False



    async def serve(self) -> None:
        """Start the uvicorn server and handle shutdown gracefully."""
        logger.debug(f"Starting server on {self.host}:{self.port}")

        self.server = Server(config=self.config)
        self.server.force_exit = True

        try:
            self._startup_complete.set()
            await self.server.serve()
        except asyncio.CancelledError:
            logger.info("Server received cancellation")
        except Exception as e:
            logger.exception("Unexpected error occurred during server execution", exc_info=e)
        finally:
            await self.cleanup()

    async def wait_startup_complete(self) -> None:
        """Wait for the server to complete startup."""
        logger.debug("Waiting for server startup to complete")
        await self._startup_complete.wait()

    async def cleanup(self) -> None:
        """Cleanup server resources and ensure graceful shutdown."""
        logger.debug("Cleaning up server resources")
        if not self._should_exit:
            self._should_exit = True
            logger.debug("Initiating server shutdown")
            self._shutdown_event.set()

            if hasattr(self.server, 'shutdown'):
                logger.debug("Shutting down server")
                await self.server.shutdown()

            # Ensure all connections are closed
            tasks = [t for t in asyncio.all_tasks() if t is not asyncio.current_task()]
            [task.cancel() for task in tasks]

            await asyncio.gather(*tasks, return_exceptions=True)
            logger.debug("Server shutdown complete")

def validate_port(ctx: click.Context, param: click.Parameter, value: int) -> int:
    logger.debug(f"Validating port number: {value}")
    """Validate the port number is in valid range."""
    if value is not None and not (1 <= value <= 65535):
        raise click.BadParameter("Port must be between 1 and 65535")
    return value


@click.group()
@click.version_option()
def cli() -> None:
    """Codegate - A configurable service gateway."""
    pass


@cli.command()
@click.option(
    "--prompts",
    type=click.Path(exists=True, dir_okay=False, path_type=Path),
    required=False,
    help="Path to YAML prompts file (optional, shows default prompts if not provided)",
)
def show_prompts(prompts: Optional[Path]) -> None:
    """Display prompts from the specified file or default if no file specified."""
    try:
        cfg = Config.load(prompts_path=prompts)
        click.echo("Loaded prompts:")
        click.echo("-" * 40)
        for name, content in cfg.prompts.prompts.items():
            click.echo(f"\n{name}:")
            click.echo(f"{content}")
            click.echo("-" * 40)
    except ConfigurationError as e:
        click.echo(f"Configuration error: {e}", err=True)
        sys.exit(1)
    except Exception as e:
        click.echo(f"Error: {e}", err=True)
        sys.exit(1)


@cli.command()
@click.option(
    "--port",
    type=int,
    default=None,
    callback=validate_port,
    help="Port to listen on (default: 8989)",
)
@click.option(
    "--proxy-port",
    type=int,
    default=None,
    callback=validate_port,
    help="Proxy port to listen on (default: 8990)",
)
@click.option(
    "--host",
    type=str,
    default=None,
    help="Host to bind to (default: localhost)",
)
@click.option(
    "--log-level",
    type=click.Choice([level.value for level in LogLevel]),
    default=None,
    help="Set the log level (default: INFO)",
)
@click.option(
    "--log-format",
    type=click.Choice([fmt.value for fmt in LogFormat], case_sensitive=False),
    default=None,
    help="Set the log format (default: JSON)",
)
@click.option(
    "--config",
    type=click.Path(exists=True, dir_okay=False, path_type=Path),
    default=None,
    help="Path to YAML config file",
)
@click.option(
    "--prompts",
    type=click.Path(exists=True, dir_okay=False, path_type=Path),
    default=None,
    help="Path to YAML prompts file",
)
@click.option(
    "--vllm-url",
    type=str,
    default=None,
    help="vLLM provider URL (default: http://localhost:8000/v1)",
)
@click.option(
    "--openai-url",
    type=str,
    default=None,
    help="OpenAI provider URL (default: https://api.openai.com/v1)",
)
@click.option(
    "--anthropic-url",
    type=str,
    default=None,
    help="Anthropic provider URL (default: https://api.anthropic.com/v1)",
)
@click.option(
    "--ollama-url",
    type=str,
    default=None,
    help="Ollama provider URL (default: http://localhost:11434/api)",
)
@click.option(
    "--model-base-path",
    type=str,
    default="./codegate_volume/models",
    help="Path to the model base directory",
)
@click.option(
    "--embedding-model",
    type=str,
    default="all-minilm-L6-v2-q5_k_m.gguf",
    help="Name of the model to use for embeddings",
)
@click.option(
<<<<<<< HEAD
    "--certs-dir",
    type=str,
    default=None,
    help="Directory for certificate files (default: ./certs)",
)
@click.option(
    "--ca-cert",
    type=str,
    default=None,
    help="CA certificate file name (default: ca.crt)",
)
@click.option(
    "--ca-key",
    type=str,
    default=None,
    help="CA key file name (default: ca.key)",
)
@click.option(
    "--server-cert",
    type=str,
    default=None,
    help="Server certificate file name (default: server.crt)",
)
@click.option(
    "--server-key",
    type=str,
    default=None,
    help="Server key file name (default: server.key)",
=======
    "--db-path",
    type=str,
    default=None,
    help="Path to the SQLite database file",
>>>>>>> c5ccd2a1
)
def serve(
    port: Optional[int],
    proxy_port: Optional[int],
    host: Optional[str],
    log_level: Optional[str],
    log_format: Optional[str],
    config: Optional[Path],
    prompts: Optional[Path],
    vllm_url: Optional[str],
    openai_url: Optional[str],
    anthropic_url: Optional[str],
    ollama_url: Optional[str],
    model_base_path: Optional[str],
    embedding_model: Optional[str],
<<<<<<< HEAD
    certs_dir: Optional[str],
    ca_cert: Optional[str],
    ca_key: Optional[str],
    server_cert: Optional[str],
    server_key: Optional[str],
=======
    db_path: Optional[str],
>>>>>>> c5ccd2a1
) -> None:
    """Start the codegate server."""
    try:
        # Create provider URLs dict from CLI options
        cli_provider_urls: Dict[str, str] = {}
        if vllm_url:
            cli_provider_urls["vllm"] = vllm_url
        if openai_url:
            cli_provider_urls["openai"] = openai_url
        if anthropic_url:
            cli_provider_urls["anthropic"] = anthropic_url
        if ollama_url:
            cli_provider_urls["ollama"] = ollama_url

        # Load configuration with priority resolution
        cfg = Config.load(
            config_path=config,
            prompts_path=prompts,
            cli_port=port,
            cli_proxy_port=proxy_port,
            cli_host=host,
            cli_log_level=log_level,
            cli_log_format=log_format,
            cli_provider_urls=cli_provider_urls,
            model_base_path=model_base_path,
            embedding_model=embedding_model,
<<<<<<< HEAD
            certs_dir=certs_dir,
            ca_cert=ca_cert,
            ca_key=ca_key,
            server_cert=server_cert,
            server_key=server_key,
=======
            db_path=db_path,
>>>>>>> c5ccd2a1
        )

        init_db_sync()


        # Check certificates and create CA if necessary
        logger.info("Checking certificates and creating CA our created")
        ca = CertificateAuthority.get_instance()
        ca.ensure_certificates_exist()

        # Set up event loop
        loop = asyncio.new_event_loop()
        asyncio.set_event_loop(loop)

        app = init_app()

        # Run the server
        try:
            loop.run_until_complete(run_servers(cfg, app))
        except KeyboardInterrupt:
            logger.info("Received keyboard interrupt, shutting down...")
        finally:
            loop.close()

    except ConfigurationError as e:
        click.echo(f"Configuration error: {e}", err=True)
        sys.exit(1)
    except Exception as e:
        if logger:
            logger.exception("Unexpected error occurred")
        click.echo(f"Error: {e}", err=True)
        sys.exit(1)


async def run_servers(cfg: Config, app) -> None:
    """Run the codegate server."""
    try:
        setup_logging(cfg.log_level, cfg.log_format)
        logger = structlog.get_logger("codegate")
        logger.info(
            "Starting server",
            extra={
                "host": cfg.host,
                "port": cfg.port,
                "proxy_port": cfg.proxy_port,
                "log_level": cfg.log_level.value,
                "log_format": cfg.log_format.value,
                "prompts_loaded": len(cfg.prompts.prompts),
                "provider_urls": cfg.provider_urls,
                "model_base_path": cfg.model_base_path,
                "embedding_model": cfg.embedding_model,
<<<<<<< HEAD
                "certs_dir": cfg.certs_dir,
            },
        )

        # init_db_sync()
        # app = init_app()
=======
                "db_path": cfg.db_path,
            },
        )

        init_db_sync(cfg.db_path)
        app = init_app()

        import uvicorn
>>>>>>> c5ccd2a1

        # Create Uvicorn configuration
        uvicorn_config = UvicornConfig(
            app,
            host=cfg.host,
            port=cfg.port,
            log_level=cfg.log_level.value.lower(),
            log_config=None,  # Default logging configuration
        )

        server = UvicornServer(uvicorn_config, Server(config=uvicorn_config))

        # Initialize CopilotProvider and call run_proxy_server
        copilot_provider = CopilotProvider(cfg)
        # copilot_provider.run_proxy_server(cfg.proxy_port)


        tasks = [
            asyncio.create_task(server.serve()), # Uvicorn server
            asyncio.create_task(copilot_provider.run_proxy_server()) # Proxy server
        ]

        # Create and start Uvicorn server
        # server = UvicornServer(uvicorn_config, Server(config=uvicorn_config))

        try:
            await asyncio.gather(*tasks)
        except asyncio.CancelledError:
            logger.info("Server received cancellation")
        except Exception as e:
            logger.exception("Unexpected error occurred during server execution", exc_info=e)
        finally:
            await server.cleanup()
            # Cleanup
            for task in tasks:
                if not task.done():
                    task.cancel()
            try:
                await asyncio.gather(*tasks, return_exceptions=True)
            except asyncio.CancelledError:
                pass


        # Set up signal handlers
        # loop = asyncio.get_running_loop()
        # for sig in (signal.SIGTERM, signal.SIGINT):
        #     loop.add_signal_handler(sig, lambda: asyncio.create_task(server.cleanup()))

        # # Start server
        # await server.serve()

    except Exception as e:
        logger.exception("Error running servers")
        raise e

@cli.command()
@click.option(
    "--backup-path",
    type=click.Path(exists=True, file_okay=False, path_type=Path),
    required=True,
    help="Directory path where the backup file is located.",
)
@click.option(
    "--backup-name",
    type=str,
    required=True,
    help="Name of the backup file to restore.",
)
def restore_backup(backup_path: Path, backup_name: str) -> None:
    """Restore the database from the specified backup."""
    try:
        restore_storage_backup(backup_path, backup_name)
        click.echo(f"Successfully restored the backup '{backup_name}' from {backup_path}.")
    except Exception as e:
        click.echo(f"Error restoring backup: {e}", err=True)
        sys.exit(1)


def main() -> None:
    """Main entry point for the CLI."""
    cli()


if __name__ == "__main__":
    main()<|MERGE_RESOLUTION|>--- conflicted
+++ resolved
@@ -198,7 +198,6 @@
     help="Name of the model to use for embeddings",
 )
 @click.option(
-<<<<<<< HEAD
     "--certs-dir",
     type=str,
     default=None,
@@ -227,12 +226,11 @@
     type=str,
     default=None,
     help="Server key file name (default: server.key)",
-=======
+@click.option(
     "--db-path",
     type=str,
     default=None,
     help="Path to the SQLite database file",
->>>>>>> c5ccd2a1
 )
 def serve(
     port: Optional[int],
@@ -248,15 +246,12 @@
     ollama_url: Optional[str],
     model_base_path: Optional[str],
     embedding_model: Optional[str],
-<<<<<<< HEAD
     certs_dir: Optional[str],
     ca_cert: Optional[str],
     ca_key: Optional[str],
     server_cert: Optional[str],
     server_key: Optional[str],
-=======
     db_path: Optional[str],
->>>>>>> c5ccd2a1
 ) -> None:
     """Start the codegate server."""
     try:
@@ -283,15 +278,12 @@
             cli_provider_urls=cli_provider_urls,
             model_base_path=model_base_path,
             embedding_model=embedding_model,
-<<<<<<< HEAD
             certs_dir=certs_dir,
             ca_cert=ca_cert,
             ca_key=ca_key,
             server_cert=server_cert,
             server_key=server_key,
-=======
             db_path=db_path,
->>>>>>> c5ccd2a1
         )
 
         init_db_sync()
@@ -343,14 +335,7 @@
                 "provider_urls": cfg.provider_urls,
                 "model_base_path": cfg.model_base_path,
                 "embedding_model": cfg.embedding_model,
-<<<<<<< HEAD
                 "certs_dir": cfg.certs_dir,
-            },
-        )
-
-        # init_db_sync()
-        # app = init_app()
-=======
                 "db_path": cfg.db_path,
             },
         )
@@ -359,7 +344,6 @@
         app = init_app()
 
         import uvicorn
->>>>>>> c5ccd2a1
 
         # Create Uvicorn configuration
         uvicorn_config = UvicornConfig(
